<<<<<<< HEAD
```md
=======
>>>>>>> 4883db42
# 🚀 Noona-Portal  

Welcome to **Noona-Portal**, a multi-purpose, self-hosted **Discord bot** designed to integrate with [Kavita](https://www.kavitareader.com/), giving you seamless access to your comics and manga libraries directly from Discord.  

🔹 **Open-source** | 🔹 **Containerized with Docker** | 🔹 **Powered by Node.js**  

---

## 📚 Overview  

**Noona-Portal** simplifies library management, enhances user interactions, and provides automated notifications for your **Kavita** instance. With Discord's rich APIs and Kavita's powerful library system, this bot allows you to:  

✅ **Search & Retrieve** manga, comics, or series from your Kavita libraries.  
✅ **Receive Real-time Updates** about new additions to your collection.  
✅ **Administer User Roles & Permissions** with ease.  
✅ **Trigger Server Maintenance Tasks** directly from Discord.  
✅ **Engage Users** via interactive buttons & commands.  

🔗 **GitHub Repository:** [The-Noona-Project/Noona-Portal](https://github.com/The-Noona-Project/Noona-Portal)  
📝 **License:** [GNU GPL v2](LICENSE)  

---

## 🎯 Project Goals  

1. **🔗 Seamless Integration** – Bridge Discord & Kavita for library management.  
2. **💬 Enhanced User Interaction** – Intuitive commands & workflows.  
3. **🤖 Automation** – Notifications & maintenance features.  
4. **🛠 Customizability** – Role-based access & permissions.  
5. **🧩 Extendable** – Open-source & ready for community contributions.  

---

## ✨ Features  

### 📖 Library Interaction  
🔍 **`/search`** – Look up series by title with Discord embeds.  
📢 **Notification System** – Auto-post updates about new library additions.  

### ⚙️ Admin & Maintenance  
🛠 **`/admin` commands** – Manage users, roles, and perform server maintenance.  
📊 **Server Stats** – Monitor Kavita server health & status.  

### 🎛️ User Engagement  
📌 **Interactive Scanning** – Use `/scan` to pick & scan libraries via Discord buttons.  
🔑 **Role-based Permissions** – Secure bot usage with customizable role restrictions.  
📜 **Slash Commands** – Organized and efficient Discord bot command system.  

---

## 📦 Installation & Setup  

This bot is fully containerized with **Docker** for easy deployment.  

### 🔧 Prerequisites  
Before installing, make sure you have:  
- [Docker](https://docs.docker.com/get-docker/) installed.  
- A running [Kavita](https://www.kavitareader.com/) instance.  
- A **Discord Bot Token** from the [Discord Developer Portal](https://discord.com/developers/applications).  

### 🏗️ Docker Installation  

<<<<<<< HEAD
1️⃣ **Clone the repository:**  
```bash
git clone https://github.com/The-Noona-Project/Noona-Portal.git
cd Noona-Portal
```
2️⃣ **Pull the Docker image:**
```bash
docker pull captainpax/noona-portal
```
3️⃣ **Run the container:**
=======
1️⃣ **Pull the Docker image:**
```bash
docker pull captainpax/noona-portal
```
2️⃣ **Run the container:**
>>>>>>> 4883db42
```bash
docker run -d \
  --name='noona-portal' \
  --net='bridge' \
  -e TZ="America/Los_Angeles" \
  -e HOST_CONTAINERNAME="noona-portal" \
  -e 'DISCORD_TOKEN'='<your_discord_token>' \
  -e 'REQUIRED_GUILD_ID'='<your_guild_id>' \
  -e 'REQUIRED_ROLE_ADMIN'='<your_admin_role_id>' \
  -e 'REQUIRED_ROLE_MOD'='<your_mod_role_id>' \
  -e 'REQUIRED_ROLE_USER'='<your_user_role_id>' \
  -e 'NOTIFICATION_CHANNEL_ID'='<your_notification_channel_id>' \
  -e 'KAVITA_URL'='<your_kavita_url>' \
  -e 'KAVITA_API_KEY'='<your_kavita_api_key>' \
  -e 'KAVITA_LIBRARY_IDS'='<library_ids>' \
  captainpax/noona-portal
```
<<<<<<< HEAD
4️⃣ **Replace placeholders** (`<your_discord_token>`, etc.) with actual values.
=======
3️⃣ **Replace placeholders** (`<your_discord_token>`, etc.) with actual values.
>>>>>>> 4883db42

---

## ⚙️ Configuration

### 🌍 Environment Variables

| Variable                  | Description                                   |
|---------------------------|-----------------------------------------------|
| `DISCORD_TOKEN`           | **Required.** Your **Discord bot token**.    |
| `REQUIRED_GUILD_ID`       | **Required.** ID of your **Discord server**. |
| `REQUIRED_ROLE_ADMIN`     | **Required.** Role ID for **Admin commands**. |
| `REQUIRED_ROLE_MOD`       | **Optional.** Role ID for **Moderator access**. |
| `REQUIRED_ROLE_USER`      | **Optional.** Role ID for **General users**. |
| `NOTIFICATION_CHANNEL_ID` | **Required.** Channel ID for **library updates**. |
| `KAVITA_URL`             | **Required.** URL to your **Kavita instance**. |
| `KAVITA_API_KEY`         | **Required.** API key for **Kavita authentication**. |
<<<<<<< HEAD
| `KAVITA_LIBRARY_IDS`     | **Optional.** Library IDs to give to new users. |
=======
| `KAVITA_LIBRARY_IDS`     | **Required.** Library IDs to give to new users. |
>>>>>>> 4883db42

📌 See `.env.example` for a full template.

---

## 💻 Development Setup

For local development:
```bash
npm install  # Install dependencies
node initmain.mjs  # Run bot locally
```
Test commands in your Discord server after setup.

---

## ⚡ Command Reference

### 🏠 General Commands

| Command      | Description                                         |
|--------------|-----------------------------------------------------|
| `/search`    | Search for a series by title.                      |
| `/scan`      | Display libraries and initiate a scan.             |
| `/join`      | Create a Kavita account and provide an invite link. |
| `/ding`      | Test if the bot is responsive.                     |

### 🛠 Admin Commands

| Command                 | Description                                  |
|-------------------------|----------------------------------------------|
| `/admin role`           | Assign or manage roles for a Kavita user.   |
| `/admin server-status`  | Display Kavita server statistics.           |
| `/admin server-maintenance` | Trigger maintenance tasks for Kavita.  |

---

## 🤝 Contributing

We welcome contributions! 🚀

### 🛠 How to Contribute:
1️⃣ **Fork** the repository.  
2️⃣ **Create a new branch** for your feature.  
3️⃣ **Submit a pull request** for review.

**🔗 Issues & Feature Requests:** [GitHub Issues](https://github.com/The-Noona-Project/Noona-Portal/issues)

---

## 📜 License

**Noona-Portal** is open-source under the [GNU General Public License v2](LICENSE).

---

## 🎉 Acknowledgments

💙 Thanks to:
- **[Kavita](https://www.kavitareader.com/)** – Robust library management platform.
- **[Discord.js](https://discord.js.org/)** – Powerful Discord API library.
- **The Noona Project Community** – For ideas, testing, and contributions.

---

## 🚀 Get Started Now!

🔗 **[GitHub Repo](https://github.com/The-Noona-Project/Noona-Portal)**  
🛠 **[Docker Hub](https://hub.docker.com/r/captainpax/noona-portal)**  
💬 **[Discord Community](https://discord.com/)** (coming soon!)

Happy reading & managing with **Noona-Portal**! 📚✨  <|MERGE_RESOLUTION|>--- conflicted
+++ resolved
@@ -1,7 +1,3 @@
-<<<<<<< HEAD
-```md
-=======
->>>>>>> 4883db42
 # 🚀 Noona-Portal  
 
 Welcome to **Noona-Portal**, a multi-purpose, self-hosted **Discord bot** designed to integrate with [Kavita](https://www.kavitareader.com/), giving you seamless access to your comics and manga libraries directly from Discord.  
@@ -64,24 +60,11 @@
 
 ### 🏗️ Docker Installation  
 
-<<<<<<< HEAD
-1️⃣ **Clone the repository:**  
-```bash
-git clone https://github.com/The-Noona-Project/Noona-Portal.git
-cd Noona-Portal
-```
-2️⃣ **Pull the Docker image:**
-```bash
-docker pull captainpax/noona-portal
-```
-3️⃣ **Run the container:**
-=======
 1️⃣ **Pull the Docker image:**
 ```bash
 docker pull captainpax/noona-portal
 ```
 2️⃣ **Run the container:**
->>>>>>> 4883db42
 ```bash
 docker run -d \
   --name='noona-portal' \
@@ -99,11 +82,7 @@
   -e 'KAVITA_LIBRARY_IDS'='<library_ids>' \
   captainpax/noona-portal
 ```
-<<<<<<< HEAD
-4️⃣ **Replace placeholders** (`<your_discord_token>`, etc.) with actual values.
-=======
 3️⃣ **Replace placeholders** (`<your_discord_token>`, etc.) with actual values.
->>>>>>> 4883db42
 
 ---
 
@@ -121,11 +100,7 @@
 | `NOTIFICATION_CHANNEL_ID` | **Required.** Channel ID for **library updates**. |
 | `KAVITA_URL`             | **Required.** URL to your **Kavita instance**. |
 | `KAVITA_API_KEY`         | **Required.** API key for **Kavita authentication**. |
-<<<<<<< HEAD
-| `KAVITA_LIBRARY_IDS`     | **Optional.** Library IDs to give to new users. |
-=======
 | `KAVITA_LIBRARY_IDS`     | **Required.** Library IDs to give to new users. |
->>>>>>> 4883db42
 
 📌 See `.env.example` for a full template.
 
